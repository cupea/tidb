--- conflicted
+++ resolved
@@ -100,7 +100,7 @@
 	log.Debug("Set sys/user variables")
 
 	sessionVars := variable.GetSessionVars(ctx)
-	globalVars := variable.GetGlobalSysVarAccessor(ctx)
+	globalVars := variable.GetGlobalVarAccessor(ctx)
 	for _, v := range s.Variables {
 		// Variable is case insensitive, we use lower case.
 		name := strings.ToLower(v.Name)
@@ -138,11 +138,7 @@
 				if err != nil {
 					return nil, errors.Trace(err)
 				}
-<<<<<<< HEAD
-				err = ctx.(variable.GlobalVarAccessor).SetGlobalSysVar(ctx, name, svalue)
-=======
 				err = globalVars.SetGlobalSysVar(ctx, name, svalue)
->>>>>>> b803cabc
 				return nil, errors.Trace(err)
 			}
 			return nil, errors.Errorf("Variable '%s' is a SESSION variable and can't be used with SET GLOBAL", name)
